--- conflicted
+++ resolved
@@ -21,11 +21,7 @@
   "dependencies": {
     "@semantic-release/error": "^2.2.0",
     "aggregate-error": "^3.0.0",
-<<<<<<< HEAD
-    "execa": "^3.0.0",
-=======
     "execa": "^3.2.0",
->>>>>>> de677eaf
     "fs-extra": "^8.0.0",
     "lodash": "^4.17.15",
     "nerf-dart": "^1.0.0",
@@ -53,11 +49,7 @@
     "xo": "^0.25.0"
   },
   "engines": {
-<<<<<<< HEAD
-    "node": ">=8.15"
-=======
     "node": ">=8.16"
->>>>>>> de677eaf
   },
   "files": [
     "lib",
