{
  "name": "@semantic-release/npm",
  "description": "semantic-release plugin to publish a npm package",
  "version": "0.0.0-development",
  "author": "Pierre Vanduynslager (https://twitter.com/@pvdlg_)",
  "ava": {
    "files": [
      "test/**/*.test.js"
    ],
    "helpers": [
      "test/helpers/**/*"
    ]
  },
  "bugs": {
    "url": "https://github.com/semantic-release/npm/issues"
  },
  "contributors": [
    "Stephan Bönnemann <stephan@boennemann.me> (http://boennemann.me)",
    "Gregor Martynus (https://twitter.com/gr2m)"
  ],
  "dependencies": {
    "@semantic-release/error": "^2.2.0",
    "aggregate-error": "^3.0.0",
    "execa": "^2.0.2",
    "fs-extra": "^8.0.0",
    "lodash": "^4.17.15",
    "nerf-dart": "^1.0.0",
    "normalize-url": "^4.0.0",
    "npm": "^6.10.3",
    "rc": "^1.2.8",
    "read-pkg": "^5.0.0",
<<<<<<< HEAD
    "registry-auth-token": "^4.0.0",
    "semver": "^5.5.0"
=======
    "registry-auth-token": "^4.0.0"
>>>>>>> 07247ca0
  },
  "devDependencies": {
    "ava": "^2.0.0",
    "clear-module": "^4.0.0",
    "codecov": "^3.0.0",
    "delay": "^4.0.0",
<<<<<<< HEAD
    "dockerode": "^2.5.3",
=======
    "dockerode": "^3.0.0",
>>>>>>> 07247ca0
    "get-stream": "^5.0.0",
    "got": "^9.0.0",
    "nyc": "^14.0.0",
    "p-retry": "^4.0.0",
<<<<<<< HEAD
    "semantic-release": "^16.0.0-beta",
    "sinon": "^7.1.1",
    "stream-buffers": "^3.0.2",
    "tempy": "^0.3.0",
    "xo": "^0.24.0"
=======
    "semantic-release": "^15.0.0",
    "sinon": "^7.1.1",
    "stream-buffers": "^3.0.2",
    "tempy": "^0.3.0",
    "xo": "^0.25.0"
>>>>>>> 07247ca0
  },
  "engines": {
    "node": ">=8.15"
  },
  "files": [
    "lib",
    "index.js"
  ],
  "homepage": "https://github.com/semantic-release/npm#readme",
  "keywords": [
    "npm",
    "publish",
    "registry",
    "semantic-release",
    "version"
  ],
  "license": "MIT",
  "main": "index.js",
  "nyc": {
    "include": [
      "lib/**/*.js",
      "index.js"
    ],
    "reporter": [
      "json",
      "text",
      "html"
    ],
    "all": true
  },
  "peerDependencies": {
    "semantic-release": ">=15.9.0 <17.0.0"
  },
  "prettier": {
    "printWidth": 120,
    "trailingComma": "es5"
  },
  "publishConfig": {
    "access": "public"
  },
  "repository": {
    "type": "git",
    "url": "https://github.com/semantic-release/npm.git"
  },
  "scripts": {
    "codecov": "codecov -f coverage/coverage-final.json",
    "lint": "xo",
    "pretest": "npm run lint",
    "semantic-release": "semantic-release",
    "test": "nyc ava -v"
  },
  "xo": {
    "prettier": true,
    "space": true
  }
}<|MERGE_RESOLUTION|>--- conflicted
+++ resolved
@@ -29,40 +29,24 @@
     "npm": "^6.10.3",
     "rc": "^1.2.8",
     "read-pkg": "^5.0.0",
-<<<<<<< HEAD
     "registry-auth-token": "^4.0.0",
     "semver": "^5.5.0"
-=======
-    "registry-auth-token": "^4.0.0"
->>>>>>> 07247ca0
   },
   "devDependencies": {
     "ava": "^2.0.0",
     "clear-module": "^4.0.0",
     "codecov": "^3.0.0",
     "delay": "^4.0.0",
-<<<<<<< HEAD
-    "dockerode": "^2.5.3",
-=======
     "dockerode": "^3.0.0",
->>>>>>> 07247ca0
     "get-stream": "^5.0.0",
     "got": "^9.0.0",
     "nyc": "^14.0.0",
     "p-retry": "^4.0.0",
-<<<<<<< HEAD
     "semantic-release": "^16.0.0-beta",
     "sinon": "^7.1.1",
     "stream-buffers": "^3.0.2",
     "tempy": "^0.3.0",
-    "xo": "^0.24.0"
-=======
-    "semantic-release": "^15.0.0",
-    "sinon": "^7.1.1",
-    "stream-buffers": "^3.0.2",
-    "tempy": "^0.3.0",
     "xo": "^0.25.0"
->>>>>>> 07247ca0
   },
   "engines": {
     "node": ">=8.15"
