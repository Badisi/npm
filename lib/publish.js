--- conflicted
+++ resolved
@@ -19,13 +19,12 @@
     const registry = getRegistry(pkg, context);
     const distTag = getChannel(channel);
 
-<<<<<<< HEAD
     logger.log(`Publishing version ${version} to npm registry on dist-tag ${distTag}`);
-    const result = execa('npm', ['publish', basePath, '--tag', distTag, '--registry', registry], {cwd, env});
-=======
-    logger.log('Publishing version %s to npm registry', version);
-    const result = execa('npm', ['publish', basePath, '--userconfig', npmrc, '--registry', registry], {cwd, env});
->>>>>>> 8726effc
+    const result = execa(
+      'npm',
+      ['publish', basePath, '--userconfig', npmrc, '--tag', distTag, '--registry', registry],
+      {cwd, env}
+    );
     result.stdout.pipe(
       stdout,
       {end: false}
@@ -36,14 +35,9 @@
     );
     await result;
 
-<<<<<<< HEAD
     logger.log(`Published ${pkg.name}@${version} to ${registry}`);
 
     return getReleaseInfo(pkg, context, distTag, registry);
-=======
-    logger.log(`Published ${pkg.name}@${pkg.version} on ${registry}`);
-    return getReleaseInfo(npmrc, pkg, context, registry);
->>>>>>> 8726effc
   }
 
   logger.log(
