--- conflicted
+++ resolved
@@ -7,7 +7,6 @@
 
   logger.log('Write version %s to package.json in %s', version, basePath);
 
-<<<<<<< HEAD
   const versionResult = execa(
     'npm',
     ['version', version, '--userconfig', npmrc, '--no-git-tag-version', '--allow-same-version'],
@@ -16,22 +15,8 @@
       env,
     }
   );
-  versionResult.stdout.pipe(
-    stdout,
-    {end: false}
-  );
-  versionResult.stderr.pipe(
-    stderr,
-    {end: false}
-  );
-=======
-  const versionResult = execa('npm', ['version', version, '--userconfig', npmrc, '--no-git-tag-version'], {
-    cwd: basePath,
-    env,
-  });
   versionResult.stdout.pipe(stdout, {end: false});
   versionResult.stderr.pipe(stderr, {end: false});
->>>>>>> c9fc3c14
 
   await versionResult;
 
